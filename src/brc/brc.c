/*
 * brc.c
 *
 *      This program is free software; you can redistribute it and/or
 *      modify it under the terms of the GNU General Public License
 *      version 2 as published by the Free Software Foundation.
 *
 * Copyright (c) 2012 Daniel Thau <paradigm@bedrocklinux.org>
 *
 * This program is a derivative work of capchroot 0.1, and thus:
 * Copyright (c) 2009 Thomas Bächler <thomas@archlinux.org>
 *
 * This program will allow non-root users to chroot programs into (explicitly
 * white-listed) directories relative to the absolute root directory, breaking
 * out of a chroot if needed.
 */

#include <sys/capability.h> /* linux capabilities */
#include <stdio.h>          /* printf()           */
#include <stdlib.h>         /* exit()             */
#include <sys/stat.h>       /* stat()             */
#include <libgen.h>         /* basename()         */
#include <string.h>         /* strncmp(),strcat() */
#include <sys/param.h>      /* PATH_MAX           */
#include <unistd.h>         /* execvp()           */

/* configuration file mapping clients to their path */
#define BRCLIENTSCONF "/bedrock/etc/brclients.conf"

/* ensure this process has the required capabilities */
void ensure_capsyschroot(char* executable_name){
	/* will store (all) current capabilities */
	cap_t current_capabilities;
	/* will store cap_sys_chroot capabilities */
	cap_flag_value_t chroot_permitted, chroot_effective;
	/* get (all) capabilities for this process */
	current_capabilities = cap_get_proc();
	if(current_capabilities == NULL)
		perror("cap_get_proc");
	/* from current_capabilities, get effective and permitted flags for cap_sys_chroot */
	cap_get_flag(current_capabilities, CAP_SYS_CHROOT, CAP_PERMITTED, &chroot_permitted);
	cap_get_flag(current_capabilities, CAP_SYS_CHROOT, CAP_EFFECTIVE, &chroot_effective);
	/* if either chroot_permitted or chroot_effective is unset, abort */
	if(chroot_permitted != CAP_SET || chroot_effective != CAP_SET){
		fprintf(stderr, "This file is missing the cap_sys_chroot capability. To remedy this,\n"
				"Run 'setcap cap_sys_chroot=ep %s' as root. \n",executable_name);
		exit(1);
	}
	/* free memory used by current_capabilities as it is no longer needed */
	cap_free(current_capabilities);
}

/* ensure config file is only writable by root */
void ensure_config_secure(){
	/* gather information on configuration files */
	struct stat brclientsconf_stat;
	if(stat(BRCLIENTSCONF,&brclientsconf_stat) != 0){
		perror("stat: " BRCLIENTSCONF);
		exit(1);
	}
	/* ensure config file is owned by root*/
	if(brclientsconf_stat.st_uid != 0){
		fprintf(stderr, BRCLIENTSCONF" is not owned by root.\n"
				"This is a potential security issue; refusing to run.\n");
		exit(1);
	}
	/* ensure config file has limited permissions */
	if(brclientsconf_stat.st_mode & (S_IWGRP | S_IWOTH)) {
		fprintf(stderr, BRCLIENTSCONF" is writable by someone other than root.\n"
				"This is a potential security issue; refusing to run.\n");
		exit(1);
	}
}

/* ensure config file is readable */
void ensure_config_readable(){
	if(access(BRCLIENTSCONF, R_OK) != 0){
		fprintf(stderr, "Cannot read "BRCLIENTSCONF"\n");
		exit(1);
	}
}

/* ensure there are enough arguments */
void ensure_enough_arguments(int argc, char* argv[]){
	if(argc < 2){
		fprintf(stderr, "no client specified, aborting\n");
		exit(1);
	}
}

/* get command to run in chroot */
char** get_chroot_command(int argc, char* argv[], char* shell[]){
	/*
	 * The second argument should be the name of the client to chroot into and
	 * all of the remaining terms will be the command to run in the client.
	 * thus, stripping the first two arguments gives us the command to run in
	 * the chroot.
	 */
	if(argc > 2){
		return argv+2;
	}else{
		/*
		 * however, if no third term is given, we have nothing to run.
		 * instead, run the $SHELL, if we can find $SHELL.  otherwise, fall
		 * back to /bin/sh.
		 */
		shell[0] = getenv("SHELL");
		shell[1] = '\0';
		if(shell[0] == NULL)
			shell[0] = "/bin/sh";
		return shell;
	}
}

/* determine path to chroot */
void get_chroot_path(char* argv[], char* chroot_path){
	/*
	 * will store path to chroot. needs to start with "." so the path is
	 * relative to the real absolute path, since non-relative paths don't work
	 * very well once we've broken out of a chroot.
	 */
	strcpy(chroot_path,".");
	/*
	 * will hold the currently-being-parsed line
	 * line length: len("path = ") + max path length
	 * in theory lines could be longer than this - such as with
	 * indentation or other whitespace changes - but this should be sufficient
	 * for now.  Longer lines are simply not supported - additional characters
	 * are ignored.
	 */
	char line[PATH_MAX+7];
	/* will store the key name to check if it is "path" */
	char key[5];
	/* will store the value for the key */
	char value[PATH_MAX];
	/*
	 * will store the section heading we are looking for.
	 * it will look like '[client "argv[1]"]' (ie, .ini-style
	 * "client" heading).  The first line starting with "path =" (with
	 * flexible whitespace) under it will be contain the path we want.
	 * target_section size is:
	 * len("[client \"")+len(argv[1])+len("\"]")+len("\0")
	 * 9 + len(argv[1]) + 2 + 1 == 12 + len(argv[1])
	 */
<<<<<<< HEAD
	char target_section[PATH_MAX];
	snprintf(target_selection, PATH_MAX, "[client \"%s\"]", argv[1]);
=======
	char target_section[12+strlen(argv[1])];
	target_section[0] = '\0';
	strcat(target_section, "[client \"");
	strcat(target_section, argv[1]);
	strcat(target_section,"\"]");
>>>>>>> ef8a0b19
	/* will store whether we're currently in the target section */
	int in_section = 0;

	FILE* fp;
	fp = fopen(BRCLIENTSCONF,"r");
	if(fp == NULL){
		perror("fopen "BRCLIENTSCONF);
		exit(1);
	}
	while(fgets(line, PATH_MAX+7, fp) != NULL){
		/* in target section*/
		if(strncmp(line, target_section, strlen(target_section)) == 0)
			in_section = 1;
		/* in some other section */
		else if(strncmp(line, "[", 1) == 0)
			in_section = 0;
		/*
		 * if we're in the proper section and we've found a path setting,
		 * store the desired value and return
		 */
		if(in_section == 1){
			/*
			 * look for a line where key is "path" - the value there, once
			 * appended to ".", is the chroot_path we want
			 */
			sscanf(line," %[^= ] = %s",key,value);
			if(strncmp(key,"path",5) == 0 && strncmp(value,"",1) != 0){
				strncat(chroot_path, value, PATH_MAX);
				fclose(fp);
				return;
			}
		}
	}
	fprintf(stderr, "Unable to find path for client \"%s\" in "BRCLIENTSCONF"\n", argv[1]);
	fclose(fp);
	exit(1);
}

/* break out of chroot */
void break_out_of_chroot(){
	/* go as high in the tree as possible */
	chdir("/");
	 /*
	  * A check to ensure BRCLIENTSCONF exists (and is readable) has already
	  * happened at this point.  Since it is within /bedrock, this means
	  * /bedrock must exist.
	  *
	  * changing root dir to /bedrock while we're in / means we're out of the root
	  * dir - ie, out of the chroot if we were previously in one.
	  */
	if(chroot("/bedrock") == -1){
		perror("chroot");
		exit(1);
	}
	/*
	 * cd up until we hit the actual, absolute root directory.  we'll know
	 * where there when the current and parent directorys both have the same
	 * inode.
	 */
	struct stat stat_pwd;
	struct stat stat_parent;
	do {
		chdir("..");
		stat(".", &stat_pwd);
		stat("..", &stat_parent);
	} while(stat_pwd.st_ino != stat_parent.st_ino);
}

int main(int argc, char* argv[]){
	/*
	 * ensure the following items are proper:
	 * - this process has cap_sys_chroot=ep
	 * - the config files are secure
	 * - the config files are readable
	 * - enough arguments were provided
	 */

	/* ensure this process has the required capabilities */
	ensure_capsyschroot(argv[0]);
	/* ensure config file is only writable by root */
	ensure_config_secure();
	/* ensure config file is readable */
	ensure_config_readable();
	/* ensure there are enough arguments */
	ensure_enough_arguments(argc, argv);

	/*
	 * gather the following pieces of information:
	 * - the command (and its arguments) to run in the chroot
	 * - the path to the chroot
	 * - the directory to be cwd in the chroot
	 */

	/* get command to run in chroot */
	char* shell[2];
	char** chroot_command = get_chroot_command(argc, argv, shell);
	/* get path to chroot */
	char chroot_path[PATH_MAX];
	get_chroot_path(argv,chroot_path);
	/* get cwd - will attempt to make this cwd in chroot */
	char* chroot_cwd = getcwd(NULL, PATH_MAX);

	/*
	 * run the command in the proper context:
	 * - if we're in a chroot, break out
	 * - chroot the new directory, ensuring cwd is within it.
	 * - change cwd to desired directory if it exists; remain in / otherwise.
	 * - run command
	 * - if needed, abort cleanly
	 */

	/* break out of chroot */
	break_out_of_chroot();
	/* chroot to new directory */
	chdir(chroot_path);
	chroot(".");
	/* change cwd in the chroot to what it was previously, if possible */
	if(chdir(chroot_cwd) != 0)
		fprintf(stderr,"WARNING: \"%s\" not present in target client, falling back to root directory\n", chroot_cwd);
	
	/* We need to free previously allocated memory */
	free(chroot_cwd);
	/* run command */
	execvp(chroot_command[0], chroot_command);
	/* if there is an error, abort cleanly */
	perror("execvp");
	return 2;
}<|MERGE_RESOLUTION|>--- conflicted
+++ resolved
@@ -142,16 +142,11 @@
 	 * len("[client \"")+len(argv[1])+len("\"]")+len("\0")
 	 * 9 + len(argv[1]) + 2 + 1 == 12 + len(argv[1])
 	 */
-<<<<<<< HEAD
-	char target_section[PATH_MAX];
-	snprintf(target_selection, PATH_MAX, "[client \"%s\"]", argv[1]);
-=======
 	char target_section[12+strlen(argv[1])];
 	target_section[0] = '\0';
 	strcat(target_section, "[client \"");
 	strcat(target_section, argv[1]);
 	strcat(target_section,"\"]");
->>>>>>> ef8a0b19
 	/* will store whether we're currently in the target section */
 	int in_section = 0;
 

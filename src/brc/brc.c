/*
 * brc.c
 *
 *      This program is free software; you can redistribute it and/or
 *      modify it under the terms of the GNU General Public License
 *      version 2 as published by the Free Software Foundation.
 *
 * Copyright (c) 2012 Daniel Thau <paradigm@bedrocklinux.org>
 *
 * This program is a derivative work of capchroot 0.1, and thus:
 * Copyright (c) 2009 Thomas Bächler <thomas@archlinux.org>
 *
 * This program will allow non-root users to chroot programs into (explicitly
 * white-listed) directories relative to the absolute root directory, breaking
 * out of a chroot if needed.
 */

#include <sys/capability.h> /* linux capabilities */
#include <stdio.h>          /* printf()           */
#include <stdlib.h>         /* exit()             */
#include <sys/stat.h>       /* stat()             */
#include <libgen.h>         /* basename()         */
#include <string.h>         /* strncmp(),strcat() */
#include <sys/param.h>      /* PATH_MAX           */
#include <unistd.h>         /* execvp()           */

/* configuration file mapping clients to their path */
#define BRCLIENTSCONF "/bedrock/etc/brclients.conf"

/* ensure this process has the required capabilities */
void ensure_capsyschroot(char* executable_name){
	/* will store (all) current capabilities */
	cap_t current_capabilities;
	/* will store cap_sys_chroot capabilities */
	cap_flag_value_t chroot_permitted, chroot_effective;
	/* get (all) capabilities for this process */
	current_capabilities = cap_get_proc();
	if(current_capabilities == NULL)
		perror("get_get_proc");
	/* from current_capabilities, get effective and permitted flags for cap_sys_chroot */
	cap_get_flag(current_capabilities, CAP_SYS_CHROOT, CAP_PERMITTED, &chroot_permitted);
	cap_get_flag(current_capabilities, CAP_SYS_CHROOT, CAP_EFFECTIVE, &chroot_effective);
	/* if either chroot_permitted or chroot_effective is unset, abort */
	if(chroot_permitted != CAP_SET || chroot_effective != CAP_SET){
		fprintf(stderr, "This file is missing the cap_sys_chroot capability. To remedy this,\n"
				"Run 'setcap cap_sys_chroot=ep %s' as root. \n",executable_name);
		exit(1);
	}
	/* free memory used by current_capabilities as it is no longer needed */
	cap_free(current_capabilities);
}

/* ensure config file is only writable by root */
void ensure_config_secure(){
	/* gather information on configuration files */
	struct stat brclientsconf_stat;
	if(stat(BRCLIENTSCONF,&brclientsconf_stat) != 0){
		perror("stat: " BRCLIENTSCONF);
		exit(1);
	}
	/* ensure config file is owned by root*/
	if(brclientsconf_stat.st_uid != 0){
		fprintf(stderr, BRCLIENTSCONF" is not owned by root.\n"
				"This is a potential security issue; refusing to run.\n");
		exit(1);
	}
	/* ensure config file has limited permissions */
	if(brclientsconf_stat.st_mode & (S_IWGRP | S_IWOTH)) {
		fprintf(stderr, BRCLIENTSCONF" is writable by someone other than root.\n"
				"This is a potential security issue; refusing to run.\n");
		exit(1);
	}
}

/* ensure config file is readable */
void ensure_config_readable(){
	if(access(BRCLIENTSCONF, R_OK) != 0){
		fprintf(stderr, "Cannot read "BRCLIENTSCONF"\n");
		exit(1);
	}
}

/* ensure there are enough arguments */
void ensure_enough_arguments(int argc, char* argv[]){
	if(strncmp(argv[0],"brc",4) == 0 && argc < 2){
		fprintf(stderr, "no client specified, aborting\n");
		exit(1);
	}
}

/* get command to run in chroot */
char** get_chroot_command(int argc, char* argv[], char* shell[]){
	/*
	 * The second argument should be the name of the client to chroot into and
	 * all of the remaining terms will be the command to run in the client.
	 * thus, stripping the first two arguments gives us the command to run in
	 * the chroot.
	 */
	if(argc > 2){
		return argv+2;
	}else{
		/*
		 * however, if no third term is given, we have nothing to run.
		 * instead, run the $SHELL, if we can find $SHELL.  otherwise, fall
		 * back to /bin/sh.
		 */
		shell[0] = getenv("SHELL");
		if(shell[0] == NULL)
			shell[0] = "/bin/sh";
		return shell;
	}
}

/* determine path to chroot */
void get_chroot_path(char* argv[], char* chroot_path){
	/*
	 * will store path to chroot. needs to start with "." so the path is
	 * relative to the real absolute path, since non-relative paths don't work
	 * very well once we've broken out of a chroot.
	 */
	strcpy(chroot_path,".");
	/*
	 * will hold the currently-being-parsed line
	 * line length: len("path = ") + max path length
	 */
	char line[PATH_MAX+7];
	/* will store the key name to check if it is "path" */
	char key[5];
	/* will store the value for the key*/
	char value[PATH_MAX];
	/*
	 * will store the section heading we are looking for.
	 * it will look like '[client "argv[1]"]' (ie, .ini-style
	 * "client" heading).  The first line starting with "path =" (with
	 * flexible whitespace) under it will be contain the path we want.
	 * length was arbitrarily chosen
	 */
	char target_section[PATH_MAX];
	strcat(target_section, "[client \"");
	strcat(target_section, argv[1]);
	strcat(target_section,"\"]");
	/* will store whether we're currently in the target section */
	int in_section = 0;


	FILE* fp;
	fp = fopen(BRCLIENTSCONF,"r");
	while(fgets(line, PATH_MAX+7, fp) != NULL){
		/* in target section*/
		if(strncmp(line, target_section, strlen(target_section)) == 0)
			in_section = 1;
		/* in some other section */
		else if(strncmp(line, "[", 1) == 0)
			in_section = 0;
		/*
		 * if we're in the proper section and we've found a path setting,
		 * store the desired value and return
		 */
		if(in_section == 1){
			/*
			 * look for a line where key is "path" - the value there, once
			 * appended to ".", is the chroot_path we want
			 */
			sscanf(line," %[^= ] = %s",key,value);
			if(strncmp(key,"path",5) == 0 && strncmp(value,"",1) != 0){
				strcat(chroot_path,value);
				fclose(fp);
				fprintf(stderr,"%s\n", chroot_path);
				return;
			}
		}
	}
	fprintf(stderr, "Unable to find path for client \"%s\" in "BRCLIENTSCONF"\n", argv[1]);
	fclose(fp);
	exit(1);
}

/* break out of chroot */
void break_out_of_chroot(){
	/* go as high in the tree as possible */
	chdir("/");
	 /*
	  * A check to ensure BRCLIENTSCONF exists (and is readable) has already
	  * happened at this point.  Since it is within /bedrock, this means
	  * /bedrock must exist.
	  *
	  * changing root dir to /bedrock while we're in / means we're out of the root
	  * dir - ie, out of the chroot if we were previously in one.
	  */
	chroot("/bedrock");
	/*
	 * cd up until we hit the actual, absolute root directory.  we'll know
	 * where there when the current and parent directorys both have the same
	 * inode.
	 */
	struct stat stat_pwd;
	struct stat stat_parent;
<<<<<<< HEAD
	do
	{
		chdir("..");
		stat(".", &stat_pwd);
		stat("..", &stat_parent);
	}while(stat_pwd.st_ino != stat_parent.st_ino);
=======
	do {
		chdir("..");
		stat(".", &stat_pwd);
		stat("..", &stat_parent);
	} while(stat_pwd.st_ino != stat_parent.st_ino);
>>>>>>> 61e8c15e
}

int main(int argc, char* argv[]){
	/* basename(argv[0]) is required several times, while argv[0] without
	 * basename is not needed.  Replace argv[0] with basename(argv[0]) here to
	 * simplify later code. */
	argv[0] = basename(argv[0]);

	/*
	 * ensure the following items are proper:
	 * - this process has cap_sys_chroot=ep
	 * - the config files are secure
	 * - the config files are readable
	 * - enough arguments were provided
	 */

	/* ensure this process has the required capabilities */
	ensure_capsyschroot(argv[0]);
	/* ensure config files are only writable by root */
	ensure_config_secure();
	/* ensure config files are only writable by root */
	ensure_config_readable();
	/* ensure there are enough arguments */
	ensure_enough_arguments(argc, argv);

	/*
	 * gather the following pieces of information:
	 * - the command (and its arguments) to run in the chroot
	 * - the path to the chroot
	 * - the directory to be cwd in the chroot
	 */

	/* get command to run in chroot */
	char* shell[PATH_MAX];
	char** chroot_command = get_chroot_command(argc, argv, shell);
	/* get path to chroot */
	char chroot_path[PATH_MAX];
	get_chroot_path(argv,chroot_path);
	/* get cwd - will attempt to make this cwd in chroot */
	char* chroot_cwd = getcwd(NULL, PATH_MAX);

	/*
	 * run the command in the proper context:
	 * - if we're in a chroot, break out
	 * - chroot the new directory, ensuring cwd is within it.
	 * - change cwd to desired directory if it exists; remain in / otherwise.
	 * - run command
	 * - if needed, abort cleanly
	 */

	/* break out of chroot */
	break_out_of_chroot();
	/* chroot to new directory */
	chdir(chroot_path);
	chroot(".");
	/* change cwd in the chroot to what it was previously, if possible */
	if(chdir(chroot_cwd) != 0)
		fprintf(stderr,"WARNING: \"%s\" not present in target client, falling back to root directory\n", chroot_cwd);
	/* run command */
	execvp(chroot_command[0], chroot_command);
	/* if there is an error, abort cleanly */
	perror("execvp");
	return 2;
}<|MERGE_RESOLUTION|>--- conflicted
+++ resolved
@@ -195,20 +195,11 @@
 	 */
 	struct stat stat_pwd;
 	struct stat stat_parent;
-<<<<<<< HEAD
-	do
-	{
-		chdir("..");
-		stat(".", &stat_pwd);
-		stat("..", &stat_parent);
-	}while(stat_pwd.st_ino != stat_parent.st_ino);
-=======
 	do {
 		chdir("..");
 		stat(".", &stat_pwd);
 		stat("..", &stat_parent);
 	} while(stat_pwd.st_ino != stat_parent.st_ino);
->>>>>>> 61e8c15e
 }
 
 int main(int argc, char* argv[]){
